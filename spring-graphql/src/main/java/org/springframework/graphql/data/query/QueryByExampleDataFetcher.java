/*
 * Copyright 2002-2024 the original author or authors.
 *
 * Licensed under the Apache License, Version 2.0 (the "License");
 * you may not use this file except in compliance with the License.
 * You may obtain a copy of the License at
 *
 *      https://www.apache.org/licenses/LICENSE-2.0
 *
 * Unless required by applicable law or agreed to in writing, software
 * distributed under the License is distributed on an "AS IS" BASIS,
 * WITHOUT WARRANTIES OR CONDITIONS OF ANY KIND, either express or implied.
 * See the License for the specific language governing permissions and
 * limitations under the License.
 */

package org.springframework.graphql.data.query;

import java.util.Collection;
import java.util.Collections;
import java.util.HashMap;
import java.util.List;
import java.util.Map;
import java.util.function.Function;

import graphql.schema.DataFetcher;
import graphql.schema.DataFetchingEnvironment;
import graphql.schema.DataFetchingFieldSelectionSet;
import graphql.schema.GraphQLArgument;
import org.apache.commons.logging.Log;
import org.apache.commons.logging.LogFactory;
import reactor.core.publisher.Flux;
import reactor.core.publisher.Mono;

import org.springframework.core.ResolvableType;
import org.springframework.data.domain.Example;
import org.springframework.data.domain.KeysetScrollPosition;
import org.springframework.data.domain.OffsetScrollPosition;
import org.springframework.data.domain.ScrollPosition;
import org.springframework.data.domain.Sort;
import org.springframework.data.domain.Window;
import org.springframework.data.repository.query.FluentQuery;
import org.springframework.data.repository.query.QueryByExampleExecutor;
import org.springframework.data.repository.query.ReactiveQueryByExampleExecutor;
import org.springframework.data.util.TypeInformation;
import org.springframework.graphql.data.GraphQlArgumentBinder;
import org.springframework.graphql.data.GraphQlRepository;
import org.springframework.graphql.data.pagination.CursorEncoder;
import org.springframework.graphql.data.pagination.CursorStrategy;
import org.springframework.graphql.data.query.AutoRegistrationRuntimeWiringConfigurer.DataFetcherFactory;
import org.springframework.graphql.execution.RuntimeWiringConfigurer;
import org.springframework.graphql.execution.SelfDescribingDataFetcher;
import org.springframework.lang.Nullable;
import org.springframework.util.Assert;
import org.springframework.validation.BindException;

/**
 * Main class to create a {@link DataFetcher} from a Query By Example repository.
 * To create an instance, use one of the following:
 * <ul>
 * <li>{@link #builder(QueryByExampleExecutor)}
 * <li>{@link #builder(ReactiveQueryByExampleExecutor)}
 * </ul>
 *
 * <p>For example:
 *
 * <pre class="code">
 * interface BookRepository extends
 *         Repository&lt;Book, String&gt;, QueryByExampleExecutor&lt;Book&gt;{}
 *
 * TypeRuntimeWiring wiring = … ;
 * BookRepository repository = … ;
 *
 * DataFetcher&lt;?&gt; forMany =
 *         wiring.dataFetcher("books", QueryByExampleDataFetcher.builder(repository).many());
 *
 * DataFetcher&lt;?&gt; forSingle =
 *         wiring.dataFetcher("book", QueryByExampleDataFetcher.builder(repository).single());
 * </pre>
 *
 * <p>See methods on {@link QueryByExampleDataFetcher.Builder} and
 * {@link QueryByExampleDataFetcher.ReactiveBuilder} for further options on
 * result projections and sorting.
 *
 * <p>{@code QueryByExampleDataFetcher} {@link #autoRegistrationConfigurer(List, List) exposes}
 * a {@link RuntimeWiringConfigurer} that can auto-register repositories
 * annotated with {@link GraphQlRepository @GraphQlRepository}.
 *
 * @param <T> returned result type
 * @author Greg Turnquist
 * @author Rossen Stoyanchev
 * @since 1.0.0
 *
 * @see GraphQlRepository
 * @see QueryByExampleExecutor
 * @see ReactiveQueryByExampleExecutor
 * @see Example
 * @see <a href="https://docs.spring.io/spring-data/commons/docs/current/reference/html/#query-by-example">
 * Spring Data Query By Example extension</a>
 */
public abstract class QueryByExampleDataFetcher<T> {

	private static final Log logger = LogFactory.getLog(QueryByExampleDataFetcher.class);


	private final TypeInformation<T> domainType;

	private final GraphQlArgumentBinder argumentBinder;


	QueryByExampleDataFetcher(TypeInformation<T> domainType) {
		this.domainType = domainType;
		this.argumentBinder = new GraphQlArgumentBinder();
	}


	/**
	 * Provides shared implementation of
	 * {@link SelfDescribingDataFetcher#getDescription()} for all subclasses.
	 * @since 1.2.0
	 */
	public String getDescription() {
		return "QueryByExampleDataFetcher<" + this.domainType.getType().getName() + ">";
	}

	/**
	 * Prepare an {@link Example} from GraphQL request arguments.
	 * @param environment contextual info for the GraphQL request
	 * @return the resulting example
	 */
	@SuppressWarnings({"ConstantConditions", "unchecked"})
	protected Example<T> buildExample(DataFetchingEnvironment environment) throws BindException {
		String name = getArgumentName(environment);
		ResolvableType targetType = ResolvableType.forClass(this.domainType.getType());
		return (Example<T>) Example.of(this.argumentBinder.bind(environment, name, targetType));
	}

	/**
	 * For a single argument that is a GraphQL input type, return the argument
	 * name, thereby nesting and having the example Object populated from the
	 * sub-map. Otherwise, {@code null} to bind using the top-level map.
	 */
	@Nullable
	private static String getArgumentName(DataFetchingEnvironment environment) {
		Map<String, Object> arguments = environment.getArguments();
		List<GraphQLArgument> definedArguments = environment.getFieldDefinition().getArguments();
		if (definedArguments.size() == 1) {
			String name = definedArguments.get(0).getName();
			if (arguments.get(name) instanceof Map<?, ?>) {
				return name;
			}
		}
		return null;
	}

	protected boolean requiresProjection(Class<?> resultType) {
		return !resultType.equals(this.domainType.getType());
	}

	protected Collection<String> buildPropertyPaths(DataFetchingFieldSelectionSet selection, Class<?> resultType) {

		// Compute selection only for non-projections
		if (this.domainType.getType().equals(resultType) ||
				this.domainType.getType().isAssignableFrom(resultType) ||
				this.domainType.isSubTypeOf(resultType)) {
			return PropertySelection.create(this.domainType, selection).toList();
		}
		return Collections.emptyList();
	}

	@Override
	public String toString() {
		return getDescription();
	}


	/**
	 * Create a new {@link Builder} accepting {@link QueryByExampleExecutor}
	 * to build a {@link DataFetcher}.
	 * @param executor the QBE repository object to use
	 * @param <T> the domain type of the repository
	 * @return a new builder
	 */
	public static <T> Builder<T, T> builder(QueryByExampleExecutor<T> executor) {
		return new Builder<>(executor, RepositoryUtils.getDomainType(executor));
	}

	/**
	 * Create a new {@link ReactiveBuilder} accepting
	 * {@link ReactiveQueryByExampleExecutor} to build a {@link DataFetcher}.
	 * @param executor the QBE repository object to use
	 * @param <T> the domain type of the repository
	 * @return a new builder
	 */
	public static <T> ReactiveBuilder<T, T> builder(ReactiveQueryByExampleExecutor<T> executor) {
		return new ReactiveBuilder<>(executor, RepositoryUtils.getDomainType(executor));
	}

	/**
	 * Variation of {@link #autoRegistrationConfigurer(List, List, CursorStrategy, ScrollSubrange)}
	 * without a {@code CursorStrategy} and default {@link ScrollSubrange}.
	 * For default values, see the respective methods on {@link Builder} and
	 * {@link ReactiveBuilder}.
	 * @param executors repositories to consider for registration
	 * @param reactiveExecutors reactive repositories to consider for registration
	 */
	public static RuntimeWiringConfigurer autoRegistrationConfigurer(
			List<QueryByExampleExecutor<?>> executors,
			List<ReactiveQueryByExampleExecutor<?>> reactiveExecutors) {

		return autoRegistrationConfigurer(executors, reactiveExecutors, null, null);
	}

	/**
	 * Return a {@link RuntimeWiringConfigurer} that installs a
	 * {@link graphql.schema.idl.WiringFactory} to find queries with a return
	 * type whose name matches to the domain type name of the given repositories
	 * and registers {@link DataFetcher}s for them.
	 * <p><strong>Note:</strong> This applies only to top-level queries and
	 * repositories annotated with {@link GraphQlRepository @GraphQlRepository}.
	 * @param executors repositories to consider for registration
	 * @param reactiveExecutors reactive repositories to consider for registration
	 * @param cursorStrategy for decoding cursors in pagination requests;
	 * if {@code null}, then {@link Builder#cursorStrategy} defaults apply.
	 * @param defaultScrollSubrange default parameters for scrolling;
	 * if {@code null}, then {@link Builder#defaultScrollSubrange} defaults apply.
	 * @return the created configurer
	 * @since 1.2.0
	 */
	public static RuntimeWiringConfigurer autoRegistrationConfigurer(
			List<QueryByExampleExecutor<?>> executors,
			List<ReactiveQueryByExampleExecutor<?>> reactiveExecutors,
			@Nullable CursorStrategy<ScrollPosition> cursorStrategy,
			@Nullable ScrollSubrange defaultScrollSubrange) {

		Map<String, DataFetcherFactory> factories = new HashMap<>();

		for (QueryByExampleExecutor<?> executor : executors) {
			String typeName = RepositoryUtils.getGraphQlTypeName(executor);
			if (typeName != null) {
				Builder<?, ?> builder = customize(executor, builder(executor)
						.cursorStrategy(cursorStrategy)
						.defaultScrollSubrange(defaultScrollSubrange));

				factories.put(typeName, new DataFetcherFactory() {
					@Override
					public DataFetcher<?> single() {
						return builder.single();
					}

					@Override
					public DataFetcher<?> many() {
						return builder.many();
					}

					@Override
					public DataFetcher<?> scrollable() {
						return builder.scrollable();
					}
				});
			}
		}

		for (ReactiveQueryByExampleExecutor<?> executor : reactiveExecutors) {
			String typeName = RepositoryUtils.getGraphQlTypeName(executor);
			if (typeName != null) {
				ReactiveBuilder<?, ?> builder = customize(executor, builder(executor)
						.cursorStrategy(cursorStrategy)
						.defaultScrollSubrange(defaultScrollSubrange));

				factories.put(typeName, new DataFetcherFactory() {
					@Override
					public DataFetcher<?> single() {
						return builder.single();
					}

					@Override
					public DataFetcher<?> many() {
						return builder.many();
					}

					@Override
					public DataFetcher<?> scrollable() {
						return builder.scrollable();
					}
				});
			}
		}

		if (logger.isTraceEnabled()) {
			logger.trace("Auto-registration candidate typeNames " + factories.keySet());
		}

		return new AutoRegistrationRuntimeWiringConfigurer(factories);
	}

<<<<<<< HEAD
=======
	/**
	 * Create a {@link GraphQLTypeVisitor} that finds queries with a return type
	 * whose name matches to the domain type name of the given repositories and
	 * registers {@link DataFetcher}s for those queries.
	 * <p><strong>Note:</strong> currently, this method will match only to
	 * queries under the top-level "Query" type in the GraphQL schema.
	 * @param executors repositories to consider for registration
	 * @param reactiveExecutors reactive repositories to consider for registration
	 * @return the created visitor
	 * @deprecated since 1.0.0, in favor of {@link #autoRegistrationConfigurer(List, List)}
	 */
	@Deprecated(since = "1.0.0", forRemoval = true)
	@SuppressWarnings("removal")
	public static GraphQLTypeVisitor autoRegistrationTypeVisitor(
			List<QueryByExampleExecutor<?>> executors,
			List<ReactiveQueryByExampleExecutor<?>> reactiveExecutors) {

		Map<String, Function<Boolean, DataFetcher<?>>> factories = new HashMap<>();

		for (QueryByExampleExecutor<?> executor : executors) {
			String typeName = RepositoryUtils.getGraphQlTypeName(executor);
			if (typeName != null) {
				Builder<?, ?> builder = customize(executor, builder(executor));
				factories.put(typeName, (single) -> single ? builder.single() : builder.many());
			}
		}

		for (ReactiveQueryByExampleExecutor<?> executor : reactiveExecutors) {
			String typeName = RepositoryUtils.getGraphQlTypeName(executor);
			if (typeName != null) {
				ReactiveBuilder<?, ?> builder = customize(executor, builder(executor));
				factories.put(typeName, (single) -> single ? builder.single() : builder.many());
			}
		}

		return new AutoRegistrationTypeVisitor(factories);
	}


>>>>>>> 2a54ef48
	@SuppressWarnings({"unchecked", "rawtypes"})
	private static Builder customize(QueryByExampleExecutor<?> executor, Builder builder) {
		if (executor instanceof QueryByExampleBuilderCustomizer<?> customizer) {
			return customizer.customize(builder);
		}
		return builder;
	}

	@SuppressWarnings({"unchecked", "rawtypes"})
	private static ReactiveBuilder customize(ReactiveQueryByExampleExecutor<?> executor, ReactiveBuilder builder) {
		if (executor instanceof ReactiveQueryByExampleBuilderCustomizer<?> customizer) {
			return customizer.customize(builder);
		}
		return builder;
	}


	/**
	 * Builder for a Query by Example-based {@link DataFetcher}. Note that builder
	 * instances are immutable and return a new instance of the builder
	 * when calling configuration methods.
	 *
	 * @param <T> domain type
	 * @param <R> result type
	 */
	public static class Builder<T, R> {

		private final QueryByExampleExecutor<T> executor;

		private final TypeInformation<T> domainType;

		private final Class<R> resultType;

		@Nullable
		private final CursorStrategy<ScrollPosition> cursorStrategy;

		@Nullable
		private final Integer defaultScrollCount;

		@Nullable
		private final Function<Boolean, ScrollPosition> defaultScrollPosition;

		private final Sort sort;

		@SuppressWarnings("unchecked")
		Builder(QueryByExampleExecutor<T> executor, Class<R> domainType) {
			this(executor, TypeInformation.of((Class<T>) domainType), domainType, null, null, null, Sort.unsorted());
		}

		Builder(QueryByExampleExecutor<T> executor, TypeInformation<T> domainType, Class<R> resultType,
				@Nullable CursorStrategy<ScrollPosition> cursorStrategy,
				@Nullable Integer defaultScrollCount, @Nullable Function<Boolean, ScrollPosition> defaultScrollPosition,
				Sort sort) {

			this.executor = executor;
			this.domainType = domainType;
			this.resultType = resultType;
			this.cursorStrategy = cursorStrategy;
			this.defaultScrollCount = defaultScrollCount;
			this.defaultScrollPosition = defaultScrollPosition;
			this.sort = sort;
		}

		/**
		 * Project results returned from the {@link QueryByExampleExecutor}
		 * into the target {@code projectionType}. Projection types can be
		 * either interfaces with property getters to expose or regular classes
		 * outside the entity type hierarchy for DTO projections.
		 * @param <P> the result type
		 * @param projectionType projection type
		 * @return a new {@link Builder} instance with all previously
		 * configured options and {@code projectionType} applied
		 */
		public <P> Builder<T, P> projectAs(Class<P> projectionType) {
			Assert.notNull(projectionType, "Projection type must not be null");
			return new Builder<>(this.executor, this.domainType, projectionType,
					this.cursorStrategy, this.defaultScrollCount, this.defaultScrollPosition, this.sort);
		}

		/**
		 * Configure strategy for decoding a cursor from a paginated request.
		 * <p>By default, this is {@link ScrollPositionCursorStrategy} with
		 * {@link CursorEncoder#base64()} encoding.
		 * @param cursorStrategy the strategy to use
		 * @return a new {@link Builder} instance with all previously configured
		 * options and {@code Sort} applied
		 * @since 1.2.0
		 */
		public Builder<T, R> cursorStrategy(@Nullable CursorStrategy<ScrollPosition> cursorStrategy) {
			return new Builder<>(this.executor, this.domainType, this.resultType,
					cursorStrategy, this.defaultScrollCount, this.defaultScrollPosition, this.sort);
		}

		/**
		 * Configure a default scroll count to use, and function to return a default
		 * {@link ScrollPosition} for forward vs backward pagination.
		 * <p>For offset scrolling, use {@link ScrollPosition#offset()} to scroll
		 * from the beginning. Currently, it is not possible to go back from the end.
		 * <p>For keyset scrolling, use {@link ScrollPosition#keyset()} to scroll
		 * from the beginning, or {@link KeysetScrollPosition#reverse()} the same
		 * to go back from the end.
		 * <p>By default a count of 20 and {@link ScrollPosition#offset()} are used.
		 * @param defaultCount the default scroll count to use
		 * @param defaultPosition a function that returns the forward/backward scroll position
		 * @since 1.2.5
		 */
		public Builder<T, R> defaultScrollSubrange(
				int defaultCount, Function<Boolean, ScrollPosition> defaultPosition) {

			return new Builder<>(this.executor, this.domainType,
					this.resultType, this.cursorStrategy, defaultCount, defaultPosition, this.sort);
		}

		/**
		 * Configure a {@link ScrollSubrange} to use when a paginated request does
		 * not specify a cursor and/or a count of items.
		 * <p>By default, this is {@link OffsetScrollPosition#offset()} with a
		 * count of 20.
		 * @param defaultSubrange the default scroll subrange to use, can be {@code null}
		 * @return a new {@link Builder} instance with all previously configured
		 * options and {@code Sort} applied
		 * @deprecated in favor of {@link #defaultScrollSubrange(int, Function)}
		 */
		@SuppressWarnings("OptionalGetWithoutIsPresent")
		@Deprecated(since = "1.2.5", forRemoval = true)
		public Builder<T, R> defaultScrollSubrange(@Nullable ScrollSubrange defaultSubrange) {
			return new Builder<>(this.executor, this.domainType,
					this.resultType, this.cursorStrategy,
					(defaultSubrange != null) ? defaultSubrange.count().getAsInt() : null,
					(defaultSubrange != null) ? (forward) -> defaultSubrange.position().get() : null,
					this.sort);
		}

		/**
		 * Apply a {@link Sort} order.
		 * @param sort the default sort order
		 * @return a new {@link Builder} instance with all previously configured
		 * options and {@code Sort} applied
		 */
		public Builder<T, R> sortBy(Sort sort) {
			Assert.notNull(sort, "Sort must not be null");
			return new Builder<>(this.executor, this.domainType, this.resultType,
					this.cursorStrategy, this.defaultScrollCount, this.defaultScrollPosition, sort);
		}

		/**
		 * Build a {@link DataFetcher} to fetch single object instances.
		 */
		public DataFetcher<R> single() {
			return new SingleEntityFetcher<>(this.executor, this.domainType, this.resultType, this.sort);
		}

		/**
		 * Build a {@link DataFetcher} to fetch many object instances.
		 */
		public DataFetcher<Iterable<R>> many() {
			return new ManyEntityFetcher<>(this.executor, this.domainType, this.resultType, this.sort);
		}

		/**
		 * Build a {@link DataFetcher} that scrolls and returns
		 * {@link org.springframework.data.domain.Window}.
		 * @since 1.2.0
		 */
		public DataFetcher<Iterable<R>> scrollable() {
			return new ScrollableEntityFetcher<>(
					this.executor, this.domainType, this.resultType,
					(this.cursorStrategy != null) ? this.cursorStrategy : RepositoryUtils.defaultCursorStrategy(),
					(this.defaultScrollCount != null) ? this.defaultScrollCount : RepositoryUtils.defaultScrollCount(),
					(this.defaultScrollPosition != null) ? this.defaultScrollPosition : RepositoryUtils.defaultScrollPosition(),
					this.sort);
		}

	}

	/**
	 * Callback interface that can be used to customize QueryByExampleDataFetcher
	 * {@link Builder} to change its configuration.
	 * <p>This is supported by {@link #autoRegistrationConfigurer(List, List)
	 * Auto-registration}, which detects if a repository implements this
	 * interface and applies it accordingly.
	 * @param <T> domain type
	 * @since 1.1.1
	 */
	public interface QueryByExampleBuilderCustomizer<T> {

		/**
		 * Callback to customize a {@link Builder} instance.
		 * @param builder builder to customize
		 */
		Builder<T, ?> customize(Builder<T, ?> builder);

	}


	/**
	 * Builder for a reactive Query by Example-based {@link DataFetcher}.
	 * Note that builder instances are immutable and return a new instance of
	 * the builder when calling configuration methods.
	 *
	 * @param <T> domain type
	 * @param <R> result type
	 */
	public static class ReactiveBuilder<T, R> {

		private final ReactiveQueryByExampleExecutor<T> executor;

		private final TypeInformation<T> domainType;

		private final Class<R> resultType;

		@Nullable
		private final CursorStrategy<ScrollPosition> cursorStrategy;

		@Nullable
		private final Integer defaultScrollCount;

		@Nullable
		private final Function<Boolean, ScrollPosition> defaultScrollPosition;

		private final Sort sort;

		@SuppressWarnings("unchecked")
		ReactiveBuilder(ReactiveQueryByExampleExecutor<T> executor, Class<R> domainType) {
			this(executor, TypeInformation.of((Class<T>) domainType), domainType, null, null, null, Sort.unsorted());
		}

		ReactiveBuilder(
				ReactiveQueryByExampleExecutor<T> executor, TypeInformation<T> domainType, Class<R> resultType,
				@Nullable CursorStrategy<ScrollPosition> cursorStrategy,
				@Nullable Integer defaultScrollCount, @Nullable Function<Boolean, ScrollPosition> defaultScrollPosition,
				Sort sort) {

			this.executor = executor;
			this.domainType = domainType;
			this.resultType = resultType;
			this.cursorStrategy = cursorStrategy;
			this.defaultScrollCount = defaultScrollCount;
			this.defaultScrollPosition = defaultScrollPosition;
			this.sort = sort;
		}

		/**
		 * Project results returned from the {@link ReactiveQueryByExampleExecutor}
		 * into the target {@code projectionType}. Projection types can be
		 * either interfaces with property getters to expose or regular classes
		 * outside the entity type hierarchy for DTO projections.
		 * @param <P> the result type
		 * @param projectionType projection type
		 * @return a new {@link ReactiveBuilder} instance with all previously
		 * configured options and {@code projectionType} applied
		 */
		public <P> ReactiveBuilder<T, P> projectAs(Class<P> projectionType) {
			Assert.notNull(projectionType, "Projection type must not be null");
			return new ReactiveBuilder<>(this.executor, this.domainType,
					projectionType, this.cursorStrategy, this.defaultScrollCount, this.defaultScrollPosition, this.sort);
		}

		/**
		 * Configure strategy for decoding a cursor from a paginated request.
		 * <p>By default, this is {@link ScrollPositionCursorStrategy} with
		 * {@link CursorEncoder#base64()} encoding.
		 * @param cursorStrategy the strategy to use
		 * @return a new {@link Builder} instance with all previously configured
		 * options and {@code Sort} applied
		 * @since 1.2.0
		 */
		public ReactiveBuilder<T, R> cursorStrategy(@Nullable CursorStrategy<ScrollPosition> cursorStrategy) {
			return new ReactiveBuilder<>(this.executor, this.domainType, this.resultType,
					cursorStrategy, this.defaultScrollCount, this.defaultScrollPosition, this.sort);
		}

		/**
		 * Configure a default scroll count to use, and function to return a default
		 * {@link ScrollPosition} for forward vs backward pagination.
		 * <p>For offset scrolling, use {@link ScrollPosition#offset()} to scroll
		 * from the beginning. Currently, it is not possible to go back from the end.
		 * <p>For keyset scrolling, use {@link ScrollPosition#keyset()} to scroll
		 * from the beginning, or {@link KeysetScrollPosition#reverse()} the same
		 * to go back from the end.
		 * <p>By default a count of 20 and {@link ScrollPosition#offset()} are used.
		 * @param defaultCount the default scroll count to use
		 * @param defaultPosition a function that returns the forward/backward scroll position
		 * @since 1.2.5
		 */
		public ReactiveBuilder<T, R> defaultScrollSubrange(
				int defaultCount, Function<Boolean, ScrollPosition> defaultPosition) {

			return new ReactiveBuilder<>(this.executor, this.domainType,
					this.resultType, this.cursorStrategy, defaultCount, defaultPosition, this.sort);
		}

		/**
		 * Configure a {@link ScrollSubrange} to use when a paginated request does
		 * not specify a cursor and/or a count of items.
		 * <p>By default, this is {@link OffsetScrollPosition#offset()} with a
		 * count of 20.
		 * @param defaultSubrange the default scroll subrange to use, can be {@code null}
		 * @return a new {@link Builder} instance with all previously configured
		 * options and {@code Sort} applied
		 * @deprecated in favor of {@link #defaultScrollSubrange(int, Function)}
		 */
		@SuppressWarnings("OptionalGetWithoutIsPresent")
		@Deprecated(since = "1.2.5", forRemoval = true)
		public ReactiveBuilder<T, R> defaultScrollSubrange(@Nullable ScrollSubrange defaultSubrange) {
			return new ReactiveBuilder<>(this.executor, this.domainType,
					this.resultType, this.cursorStrategy,
					(defaultSubrange != null) ? defaultSubrange.count().getAsInt() : null,
					(defaultSubrange != null) ? (forward) -> defaultSubrange.position().get() : null,
					this.sort);
		}

		/**
		 * Apply a {@link Sort} order.
		 * @param sort the default sort order
		 * @return a new {@link ReactiveBuilder} instance with all previously configured
		 * options and {@code Sort} applied
		 */
		public ReactiveBuilder<T, R> sortBy(Sort sort) {
			Assert.notNull(sort, "Sort must not be null");
			return new ReactiveBuilder<>(this.executor, this.domainType, this.resultType,
					this.cursorStrategy, this.defaultScrollCount, this.defaultScrollPosition, sort);
		}

		/**
		 * Build a {@link DataFetcher} to fetch single object instances.
		 */
		public DataFetcher<Mono<R>> single() {
			return new ReactiveSingleEntityFetcher<>(this.executor, this.domainType, this.resultType, this.sort);
		}

		/**
		 * Build a {@link DataFetcher} to fetch many object instances.
		 */
		public DataFetcher<Flux<R>> many() {
			return new ReactiveManyEntityFetcher<>(this.executor, this.domainType, this.resultType, this.sort);
		}

		/**
		 * Build a {@link DataFetcher} that scrolls and returns
		 * {@link org.springframework.data.domain.Window}.
		 * @since 1.2.0
		 */
		public DataFetcher<Mono<Iterable<R>>> scrollable() {
			return new ReactiveScrollableEntityFetcher<>(
					this.executor, this.domainType, this.resultType,
					(this.cursorStrategy != null) ? this.cursorStrategy : RepositoryUtils.defaultCursorStrategy(),
					(this.defaultScrollCount != null) ? this.defaultScrollCount : RepositoryUtils.defaultScrollCount(),
					(this.defaultScrollPosition != null) ? this.defaultScrollPosition : RepositoryUtils.defaultScrollPosition(),
					this.sort);
		}

	}

	/**
	 * Callback interface that can be used to customize QueryByExampleDataFetcher
	 * {@link ReactiveBuilder} to change its configuration.
	 * <p>This is supported by {@link #autoRegistrationConfigurer(List, List)
	 * Auto-registration}, which detects if a repository implements this
	 * interface and applies it accordingly.
	 * @param <T> the domain type
	 * @since 1.1.1
	 */
	public interface ReactiveQueryByExampleBuilderCustomizer<T> {

		/**
		 * Callback to customize a {@link ReactiveBuilder} instance.
		 * @param builder builder to customize
		 */
		ReactiveBuilder<T, ?> customize(ReactiveBuilder<T, ?> builder);

	}


	private static class SingleEntityFetcher<T, R>
			extends QueryByExampleDataFetcher<T> implements SelfDescribingDataFetcher<R> {

		private final QueryByExampleExecutor<T> executor;

		private final Class<R> resultType;

		private final Sort sort;

		SingleEntityFetcher(
				QueryByExampleExecutor<T> executor, TypeInformation<T> domainType, Class<R> resultType, Sort sort) {

			super(domainType);
			this.executor = executor;
			this.resultType = resultType;
			this.sort = sort;
		}

		@Override
		public ResolvableType getReturnType() {
			return ResolvableType.forClass(this.resultType);
		}

		@Override
		@SuppressWarnings({"ConstantConditions", "unchecked"})
		public R get(DataFetchingEnvironment env) throws BindException {
			return this.executor.findBy(buildExample(env), (query) -> {
				FluentQuery.FetchableFluentQuery<R> queryToUse = (FluentQuery.FetchableFluentQuery<R>) query;

				if (this.sort.isSorted()) {
					queryToUse = queryToUse.sortBy(this.sort);
				}

				Class<R> resultType = this.resultType;
				if (requiresProjection(resultType)) {
					queryToUse = queryToUse.as(resultType);
				}
				else {
					queryToUse = queryToUse.project(buildPropertyPaths(env.getSelectionSet(), resultType));
				}

				return queryToUse.first();
			}).orElse(null);
		}

	}


	private static class ManyEntityFetcher<T, R>
			extends QueryByExampleDataFetcher<T> implements SelfDescribingDataFetcher<Iterable<R>> {

		private final QueryByExampleExecutor<T> executor;

		private final Class<R> resultType;

		private final Sort sort;

		ManyEntityFetcher(
				QueryByExampleExecutor<T> executor, TypeInformation<T> domainType,
				Class<R> resultType, Sort sort) {

			super(domainType);
			this.executor = executor;
			this.resultType = resultType;
			this.sort = sort;
		}

		@Override
		public ResolvableType getReturnType() {
			return ResolvableType.forClassWithGenerics(Iterable.class, this.resultType);
		}

		@Override
		@SuppressWarnings("unchecked")
		public Iterable<R> get(DataFetchingEnvironment env) throws BindException {
			return this.executor.findBy(buildExample(env), (query) -> {
				FluentQuery.FetchableFluentQuery<R> queryToUse = (FluentQuery.FetchableFluentQuery<R>) query;

				if (this.sort.isSorted()) {
					queryToUse = queryToUse.sortBy(this.sort);
				}

				if (requiresProjection(this.resultType)) {
					queryToUse = queryToUse.as(this.resultType);
				}
				else {
					queryToUse = queryToUse.project(buildPropertyPaths(env.getSelectionSet(), this.resultType));
				}

				return getResult(queryToUse, env);
			});
		}

		protected Iterable<R> getResult(FluentQuery.FetchableFluentQuery<R> queryToUse, DataFetchingEnvironment env) {
			return queryToUse.all();
		}

	}


	private static class ScrollableEntityFetcher<T, R> extends ManyEntityFetcher<T, R> {

		private final CursorStrategy<ScrollPosition> cursorStrategy;

		private final int defaultCount;

		private final Function<Boolean, ScrollPosition> defaultPosition;

		private final ResolvableType scrollableResultType;

		ScrollableEntityFetcher(
				QueryByExampleExecutor<T> executor, TypeInformation<T> domainType, Class<R> resultType,
				CursorStrategy<ScrollPosition> cursorStrategy,
				int defaultCount,
				Function<Boolean, ScrollPosition> defaultPosition,
				Sort sort) {

			super(executor, domainType, resultType, sort);

			Assert.notNull(cursorStrategy, "CursorStrategy is required");
			Assert.notNull(defaultPosition, "'defaultPosition' is required");

			this.cursorStrategy = cursorStrategy;
			this.defaultCount = defaultCount;
			this.defaultPosition = defaultPosition;
			this.scrollableResultType = ResolvableType.forClassWithGenerics(Window.class, resultType);
		}

		@Override
		public ResolvableType getReturnType() {
			return ResolvableType.forClassWithGenerics(Iterable.class, this.scrollableResultType);
		}

		@Override
		protected Iterable<R> getResult(FluentQuery.FetchableFluentQuery<R> queryToUse, DataFetchingEnvironment env) {
			ScrollSubrange range = RepositoryUtils.getScrollSubrange(env, this.cursorStrategy);
			int count = range.count().orElse(this.defaultCount);
			ScrollPosition position = (range.position().isPresent() ?
					range.position().get() : this.defaultPosition.apply(range.forward()));
			return queryToUse.limit(count).scroll(position);
		}

	}


	private static class ReactiveSingleEntityFetcher<T, R>
			extends QueryByExampleDataFetcher<T> implements SelfDescribingDataFetcher<Mono<R>> {

		private final ReactiveQueryByExampleExecutor<T> executor;

		private final Class<R> resultType;

		private final Sort sort;

		ReactiveSingleEntityFetcher(
				ReactiveQueryByExampleExecutor<T> executor, TypeInformation<T> domainType,
				Class<R> resultType, Sort sort) {

			super(domainType);
			this.executor = executor;
			this.resultType = resultType;
			this.sort = sort;
		}

		@Override
		public ResolvableType getReturnType() {
			return ResolvableType.forClassWithGenerics(Mono.class, this.resultType);
		}

		@Override
		@SuppressWarnings("unchecked")
		public Mono<R> get(DataFetchingEnvironment env) throws BindException {
			return this.executor.findBy(buildExample(env), (query) -> {
				FluentQuery.ReactiveFluentQuery<R> queryToUse = (FluentQuery.ReactiveFluentQuery<R>) query;

				if (this.sort.isSorted()) {
					queryToUse = queryToUse.sortBy(this.sort);
				}

				if (requiresProjection(this.resultType)) {
					queryToUse = queryToUse.as(this.resultType);
				}
				else {
					queryToUse = queryToUse.project(buildPropertyPaths(env.getSelectionSet(), this.resultType));
				}

				return queryToUse.first();
			});
		}

	}


	private static class ReactiveManyEntityFetcher<T, R>
			extends QueryByExampleDataFetcher<T> implements SelfDescribingDataFetcher<Flux<R>> {

		private final ReactiveQueryByExampleExecutor<T> executor;

		private final Class<R> resultType;

		private final Sort sort;

		ReactiveManyEntityFetcher(
				ReactiveQueryByExampleExecutor<T> executor, TypeInformation<T> domainType,
				Class<R> resultType, Sort sort) {

			super(domainType);
			this.executor = executor;
			this.resultType = resultType;
			this.sort = sort;
		}

		@Override
		public ResolvableType getReturnType() {
			return ResolvableType.forClassWithGenerics(Flux.class, this.resultType);
		}

		@Override
		@SuppressWarnings("unchecked")
		public Flux<R> get(DataFetchingEnvironment env) throws BindException {
			return this.executor.findBy(buildExample(env), (query) -> {
				FluentQuery.ReactiveFluentQuery<R> queryToUse = (FluentQuery.ReactiveFluentQuery<R>) query;

				if (this.sort.isSorted()) {
					queryToUse = queryToUse.sortBy(this.sort);
				}

				if (requiresProjection(this.resultType)) {
					queryToUse = queryToUse.as(this.resultType);
				}
				else {
					queryToUse = queryToUse.project(buildPropertyPaths(env.getSelectionSet(), this.resultType));
				}

				return queryToUse.all();
			});
		}

	}


	private static class ReactiveScrollableEntityFetcher<T, R>
			extends QueryByExampleDataFetcher<T> implements SelfDescribingDataFetcher<Mono<Iterable<R>>> {

		private final ReactiveQueryByExampleExecutor<T> executor;

		private final Class<R> resultType;

		private final ResolvableType scrollableResultType;

		private final CursorStrategy<ScrollPosition> cursorStrategy;

		private final int defaultCount;

		private final Function<Boolean, ScrollPosition> defaultPosition;

		private final Sort sort;

		ReactiveScrollableEntityFetcher(
				ReactiveQueryByExampleExecutor<T> executor, TypeInformation<T> domainType, Class<R> resultType,
				CursorStrategy<ScrollPosition> cursorStrategy,
				int defaultCount,
				Function<Boolean, ScrollPosition> defaultPosition,
				Sort sort) {

			super(domainType);

			Assert.notNull(cursorStrategy, "CursorStrategy is required");
			Assert.notNull(defaultPosition, "'defaultPosition' is required");

			this.executor = executor;
			this.resultType = resultType;
			this.scrollableResultType = ResolvableType.forClassWithGenerics(Iterable.class, resultType);
			this.cursorStrategy = cursorStrategy;
			this.defaultCount = defaultCount;
			this.defaultPosition = defaultPosition;
			this.sort = sort;
		}

		@Override
		public ResolvableType getReturnType() {
			return ResolvableType.forClassWithGenerics(Mono.class, this.scrollableResultType);
		}

		@Override
		@SuppressWarnings("unchecked")
		public Mono<Iterable<R>> get(DataFetchingEnvironment env) throws BindException {
			return this.executor.findBy(buildExample(env), (query) -> {
				FluentQuery.ReactiveFluentQuery<R> queryToUse = (FluentQuery.ReactiveFluentQuery<R>) query;

				if (this.sort.isSorted()) {
					queryToUse = queryToUse.sortBy(this.sort);
				}

				if (requiresProjection(this.resultType)) {
					queryToUse = queryToUse.as(this.resultType);
				}
				else {
					queryToUse = queryToUse.project(buildPropertyPaths(env.getSelectionSet(), this.resultType));
				}

				ScrollSubrange range = RepositoryUtils.getScrollSubrange(env, this.cursorStrategy);
				int count = range.count().orElse(this.defaultCount);
				ScrollPosition position = (range.position().isPresent() ?
						range.position().get() : this.defaultPosition.apply(range.forward()));
				return queryToUse.limit(count).scroll(position).map(Function.identity());
			});
		}

	}

}<|MERGE_RESOLUTION|>--- conflicted
+++ resolved
@@ -216,6 +216,7 @@
 	 * {@link graphql.schema.idl.WiringFactory} to find queries with a return
 	 * type whose name matches to the domain type name of the given repositories
 	 * and registers {@link DataFetcher}s for them.
+	 *
 	 * <p><strong>Note:</strong> This applies only to top-level queries and
 	 * repositories annotated with {@link GraphQlRepository @GraphQlRepository}.
 	 * @param executors repositories to consider for registration
@@ -294,48 +295,6 @@
 		return new AutoRegistrationRuntimeWiringConfigurer(factories);
 	}
 
-<<<<<<< HEAD
-=======
-	/**
-	 * Create a {@link GraphQLTypeVisitor} that finds queries with a return type
-	 * whose name matches to the domain type name of the given repositories and
-	 * registers {@link DataFetcher}s for those queries.
-	 * <p><strong>Note:</strong> currently, this method will match only to
-	 * queries under the top-level "Query" type in the GraphQL schema.
-	 * @param executors repositories to consider for registration
-	 * @param reactiveExecutors reactive repositories to consider for registration
-	 * @return the created visitor
-	 * @deprecated since 1.0.0, in favor of {@link #autoRegistrationConfigurer(List, List)}
-	 */
-	@Deprecated(since = "1.0.0", forRemoval = true)
-	@SuppressWarnings("removal")
-	public static GraphQLTypeVisitor autoRegistrationTypeVisitor(
-			List<QueryByExampleExecutor<?>> executors,
-			List<ReactiveQueryByExampleExecutor<?>> reactiveExecutors) {
-
-		Map<String, Function<Boolean, DataFetcher<?>>> factories = new HashMap<>();
-
-		for (QueryByExampleExecutor<?> executor : executors) {
-			String typeName = RepositoryUtils.getGraphQlTypeName(executor);
-			if (typeName != null) {
-				Builder<?, ?> builder = customize(executor, builder(executor));
-				factories.put(typeName, (single) -> single ? builder.single() : builder.many());
-			}
-		}
-
-		for (ReactiveQueryByExampleExecutor<?> executor : reactiveExecutors) {
-			String typeName = RepositoryUtils.getGraphQlTypeName(executor);
-			if (typeName != null) {
-				ReactiveBuilder<?, ?> builder = customize(executor, builder(executor));
-				factories.put(typeName, (single) -> single ? builder.single() : builder.many());
-			}
-		}
-
-		return new AutoRegistrationTypeVisitor(factories);
-	}
-
-
->>>>>>> 2a54ef48
 	@SuppressWarnings({"unchecked", "rawtypes"})
 	private static Builder customize(QueryByExampleExecutor<?> executor, Builder builder) {
 		if (executor instanceof QueryByExampleBuilderCustomizer<?> customizer) {
@@ -404,7 +363,7 @@
 		 * into the target {@code projectionType}. Projection types can be
 		 * either interfaces with property getters to expose or regular classes
 		 * outside the entity type hierarchy for DTO projections.
-		 * @param <P> the result type
+		 * @param <P> the projection type
 		 * @param projectionType projection type
 		 * @return a new {@link Builder} instance with all previously
 		 * configured options and {@code projectionType} applied
@@ -438,8 +397,8 @@
 		 * from the beginning, or {@link KeysetScrollPosition#reverse()} the same
 		 * to go back from the end.
 		 * <p>By default a count of 20 and {@link ScrollPosition#offset()} are used.
-		 * @param defaultCount the default scroll count to use
-		 * @param defaultPosition a function that returns the forward/backward scroll position
+		 * @param defaultCount the default count of elements in the subrange
+		 * @param defaultPosition function that returns a default {@code ScrollPosition}
 		 * @since 1.2.5
 		 */
 		public Builder<T, R> defaultScrollSubrange(
@@ -454,7 +413,7 @@
 		 * not specify a cursor and/or a count of items.
 		 * <p>By default, this is {@link OffsetScrollPosition#offset()} with a
 		 * count of 20.
-		 * @param defaultSubrange the default scroll subrange to use, can be {@code null}
+		 * @param defaultSubrange the default scroll subrange
 		 * @return a new {@link Builder} instance with all previously configured
 		 * options and {@code Sort} applied
 		 * @deprecated in favor of {@link #defaultScrollSubrange(int, Function)}
@@ -517,7 +476,8 @@
 	 * <p>This is supported by {@link #autoRegistrationConfigurer(List, List)
 	 * Auto-registration}, which detects if a repository implements this
 	 * interface and applies it accordingly.
-	 * @param <T> domain type
+	 *
+	 * @param <T> the domain type
 	 * @since 1.1.1
 	 */
 	public interface QueryByExampleBuilderCustomizer<T> {
@@ -583,7 +543,7 @@
 		 * into the target {@code projectionType}. Projection types can be
 		 * either interfaces with property getters to expose or regular classes
 		 * outside the entity type hierarchy for DTO projections.
-		 * @param <P> the result type
+		 * @param <P> projection type
 		 * @param projectionType projection type
 		 * @return a new {@link ReactiveBuilder} instance with all previously
 		 * configured options and {@code projectionType} applied
@@ -617,8 +577,8 @@
 		 * from the beginning, or {@link KeysetScrollPosition#reverse()} the same
 		 * to go back from the end.
 		 * <p>By default a count of 20 and {@link ScrollPosition#offset()} are used.
-		 * @param defaultCount the default scroll count to use
-		 * @param defaultPosition a function that returns the forward/backward scroll position
+		 * @param defaultCount the default count of elements in the subrange
+		 * @param defaultPosition function that returns a default {@code ScrollPosition}
 		 * @since 1.2.5
 		 */
 		public ReactiveBuilder<T, R> defaultScrollSubrange(
@@ -633,7 +593,7 @@
 		 * not specify a cursor and/or a count of items.
 		 * <p>By default, this is {@link OffsetScrollPosition#offset()} with a
 		 * count of 20.
-		 * @param defaultSubrange the default scroll subrange to use, can be {@code null}
+		 * @param defaultSubrange the default scroll subrange
 		 * @return a new {@link Builder} instance with all previously configured
 		 * options and {@code Sort} applied
 		 * @deprecated in favor of {@link #defaultScrollSubrange(int, Function)}
